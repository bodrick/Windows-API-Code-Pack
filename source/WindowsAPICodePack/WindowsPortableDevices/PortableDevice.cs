﻿using Microsoft.WindowsAPICodePack.Shell;
using Microsoft.WindowsAPICodePack.Win32Native;
using Microsoft.WindowsAPICodePack.Win32Native.PortableDevices;
using Microsoft.WindowsAPICodePack.Win32Native.PortableDevices.PropertySystem;
using System;
using System.Collections;
using System.Collections.Generic;
using System.Collections.ObjectModel;
using System.Diagnostics;
using System.Linq;
using System.Runtime.InteropServices;
using System.Text;
using System.Threading.Tasks;

namespace Microsoft.WindowsAPICodePack.PortableDevices
{
    public struct ClientVersion
    {
        public uint MajorVersion { get; }
        public uint MinorVersion { get; }
        public uint Revision { get; }

        public ClientVersion(uint majorVersion, uint minorVersion, uint revision)

        {

            MajorVersion = majorVersion;

            MinorVersion = minorVersion;

            Revision = revision;

        }
    }

    [DebuggerDisplay("{FriendlyName}, {DeviceDescription}, {Manufacturer}")]
    public class PortableDevice : IPortableDevice
    {

        public PortableDeviceManager PortableDeviceManager { get; internal set; }

        IPortableDeviceManager IPortableDevice.PortableDeviceManager => PortableDeviceManager;

        private Microsoft.WindowsAPICodePack.Win32Native.PortableDevices.IPortableDevice _portableDevice = null;

        public string DeviceId { get; }

        public string DeviceFriendlyName { get; internal set; }

        public string DeviceDescription { get; internal set; }

        public string DeviceManufacturer { get; internal set; }

        internal PortableDevice(PortableDeviceManager portableDeviceManager, string deviceId)

        {

            PortableDeviceManager = portableDeviceManager;

            DeviceId = deviceId;

            uint length = 0;

            Marshal.ThrowExceptionForHR((int)PortableDeviceManager.Manager.GetDeviceFriendlyName(DeviceId, null, length));

            var stringBuilder = new StringBuilder((int)length);

            Marshal.ThrowExceptionForHR((int)PortableDeviceManager.Manager.GetDeviceFriendlyName(DeviceId, stringBuilder, ref length));

            DeviceFriendlyName = stringBuilder.ToString();

            length = 0;

            Marshal.ThrowExceptionForHR((int)PortableDeviceManager.Manager.GetDeviceDescription(DeviceId, null, length));

            stringBuilder = new StringBuilder((int)length);

            Marshal.ThrowExceptionForHR((int)PortableDeviceManager.Manager.GetDeviceDescription(DeviceId, stringBuilder, ref length));

            DeviceDescription = stringBuilder.ToString();

            length = 0;

            Marshal.ThrowExceptionForHR((int)PortableDeviceManager.Manager.GetDeviceManufacturer(DeviceId, null, length));

            stringBuilder = new StringBuilder((int)length);

            Marshal.ThrowExceptionForHR((int)PortableDeviceManager.Manager.GetDeviceManufacturer(DeviceId, stringBuilder, ref length));

            DeviceManufacturer = stringBuilder.ToString();



            _portableDevice = new Microsoft.WindowsAPICodePack.Win32Native.PortableDevices.PortableDevice();

        }

<<<<<<< HEAD
        public object GetDeviceProperty(string propertyName, object defaultValue, bool doNotExpand, out BlobValueKind valueKind)
=======
        public void Open(string clientName, ClientVersion clientVersion)
>>>>>>> 779332d6

        {

            HResult hr = HResult.Ok;
            Microsoft.WindowsAPICodePack.Win32Native.PortableDevices.PropertySystem.IPortableDeviceValues pClientInformation = null;

            //if ((wszPnPDeviceID == null) || (ppDevice == null))
            //{
            //    hr = HResult.InvalidArgument;
            //    return hr;
            //}

            // CoCreate an IPortableDeviceValues interface to hold the client information.
            pClientInformation = new Microsoft.WindowsAPICodePack.Win32Native.PortableDevices.PropertySystem.PortableDeviceValues();

            // if (CoreErrorHelper.Succeeded(hr))
            // {

            HResult ClientInfoHR = HResult.Ok;

            // Attempt to set all properties for client information. If we fail to set
            // any of the properties below it is OK. Failing to set a property in the
            // client information isn't a fatal error.
            ClientInfoHR = pClientInformation.SetStringValue(Microsoft.WindowsAPICodePack.Win32Native.PortableDevices.PropertySystem.Properties.Client.Name, clientName);

            // Marshal.ThrowExceptionForHR((int)ClientInfoHR);

            ClientInfoHR = pClientInformation.SetUnsignedIntegerValue(Microsoft.WindowsAPICodePack.Win32Native.PortableDevices.PropertySystem.Properties.Client.MajorVersion, clientVersion.MajorVersion);

            // Marshal.ThrowExceptionForHR((int)ClientInfoHR);

            ClientInfoHR = pClientInformation.SetUnsignedIntegerValue(Microsoft.WindowsAPICodePack.Win32Native.PortableDevices.PropertySystem.Properties.Client.MinorVersion, clientVersion.MinorVersion);

            // Marshal.ThrowExceptionForHR((int)ClientInfoHR);

            ClientInfoHR = pClientInformation.SetUnsignedIntegerValue(Microsoft.WindowsAPICodePack.Win32Native.PortableDevices.PropertySystem.Properties.Client.Revision, clientVersion.Revision);

            // Marshal.ThrowExceptionForHR((int)ClientInfoHR);

            // else
            // {
            // Failed to CoCreateInstance Win32Native.Guids.PortableDevices.PortableDeviceValues for client information
            // }

            ClientInfoHR = pClientInformation.SetUnsignedIntegerValue(Microsoft.WindowsAPICodePack.Win32Native.PortableDevices.PropertySystem.Properties.Client.SecurityQualityOfService,   (uint) Microsoft.WindowsAPICodePack.Win32Native.SecurityImpersonationLevel.SecurityImpersonation << 16);

            Marshal.ThrowExceptionForHR( (int) ClientInfoHR);

            if (CoreErrorHelper.Succeeded(hr))
            {

                //if (CoreErrorHelper.Succeeded(hr))
                //{
                // Attempt to open the device using the PnPDeviceID string given
                // to this function and the newly created client information.
                // Note that we're attempting to open the device the first 
                // time using the default (read/write) access. If this fails
                // with HResult.AccessDenied, we'll attempt to open a second time
                // with read-only access.
                hr = _portableDevice. Open(DeviceId, pClientInformation);

                if (hr == HResult.AccessDenied)
                {

                    // Attempt to open for read-only access
                    pClientInformation.SetUnsignedIntegerValue(
                                                               Microsoft.WindowsAPICodePack.Win32Native.PortableDevices.PropertySystem.Properties.Client.DesiredAccess,
                                                               GENERIC_READ);

                    hr = _portableDevice.Open(DeviceId, pClientInformation);

                }

                if (CoreErrorHelper.Succeeded(hr))
                {
                    // The device successfully opened, obtain an instance of the Device into
                    // ppDevice so the caller can be returned an opened IPortableDevice.
                    // hr = pDevice.QueryInterface(Win32Native.Guids.PortableDevices.IPortableDevice, ref ppDevice);

                    // if (CoreErrorHelper.Failed(hr))
                    // {
                        // Failed to QueryInterface the opened IPortableDevice
                    // }

                }

                //}
                //else
                //{
                //    // Failed to CoCreateInstance Win32Native.Guids.PortableDevices.PortableDevice
                //}
            }

            // Release the IPortableDevice when finished
            //if (pDevice != null)
            //{
            //    pDevice.Release();
            //    Marshal.ReleaseCOMObject(pDevice);
            //}

            // Release the IPortableDeviceValues that contains the client information when finished
            if (pClientInformation != null)
            {
                // pClientInformation.Release();
                Marshal.ReleaseComObject(pClientInformation);
            }

            // return hr;
        // }

    }

    public object GetDeviceProperty(string propertyName, object defaultValue, bool doNotExpand, out BlobValueKind valueKind)

    {

        uint pcbData = 0;

        BlobValueKind _valueKind = BlobValueKind.None;

        HResult hr;

        if ((hr = PortableDeviceManager.Manager.GetDeviceProperty(DeviceId, propertyName, null, ref pcbData, ref _valueKind)) == CoreErrorHelper.HResultFromWin32(ErrorCode.InsufficientBuffer))

        {

            byte[] bytes = new byte[pcbData];

            hr = PortableDeviceManager.Manager.GetDeviceProperty(DeviceId, propertyName, bytes, ref pcbData, ref _valueKind);

            if (hr == HResult.Ok)

                return BlobHelper.ToDotNetType(bytes, (valueKind = _valueKind), doNotExpand);

            else if (hr == CoreErrorHelper.HResultFromWin32(ErrorCode.InsufficientBuffer))

            {

                valueKind = BlobValueKind.None;

                return defaultValue;

            }

            else Marshal.ThrowExceptionForHR((int)hr);

        }

        Marshal.ThrowExceptionForHR((int)hr);

        valueKind = BlobValueKind.None;

        return null;

    }

}
}<|MERGE_RESOLUTION|>--- conflicted
+++ resolved
@@ -95,11 +95,7 @@
 
         }
 
-<<<<<<< HEAD
-        public object GetDeviceProperty(string propertyName, object defaultValue, bool doNotExpand, out BlobValueKind valueKind)
-=======
         public void Open(string clientName, ClientVersion clientVersion)
->>>>>>> 779332d6
 
         {
 
